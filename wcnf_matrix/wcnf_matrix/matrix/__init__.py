--- conflicted
+++ resolved
@@ -3,13 +3,10 @@
 from .concretematrix import ConcreteMatrix
 from .concretematrix import ConcreteMatrix as Matrix
 from .labelmatrix import LabelMatrix
-<<<<<<< HEAD
-=======
 from typing import overload
 
 type Matrix[Field] = ConcreteMatrix[Field]
 Matrix = ConcreteMatrix
->>>>>>> f18f35c4
 
 bra = Matrix.bra
 ket = Matrix.ket
